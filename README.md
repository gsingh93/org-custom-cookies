# org-custom-cookies
[![License: GPL v3](https://img.shields.io/badge/License-GPLv3-green.svg)](https://www.gnu.org/licenses/gpl-3.0)
[![MELPA](https://melpa.org/packages/org-custom-cookies-badge.svg)](https://melpa.org/#/org-custom-cookies)

A package that allows you to define custom `org-mode` [statistics cookies](https://orgmode.org/manual/Breaking-Down-Tasks.html).

<p align="center">
    <img width="720" height="484" src="./demo.gif">
</p>

## Installation

You can install from MELPA with `M-x package-install org-custom-cookies` or with [`use-package`](https://github.com/jwiegley/use-package):
```elisp
(use-package org-custom-cookies
  :ensure t)
```

Examples of adding bindings and hooks are given below.

## Usage

`org-custom-cookies` allows you to define your own custom cookies, but it comes with three cookie types built-in. The `[S:]` cookie will be replaced with the sum of all the scheduled time in the subtree, `[C:]` will be replaced with the total clocked time (equivalent to the `CLOCKSUM` special property), and `[E:]` will be replaced with the sum of all the `Effort` properties in the subtree. For example:
```org
* Agenda for today [S:] [C:] [E:]
** Team meeting
SCHEDULED: <2021-11-05 Fri 10:00-11:00>
** Work on project 1
:PROPERTIES:
:Effort:   1:00
:END:
:LOGBOOK:
CLOCK: [2021-11-05 Fri 11:07]--[2021-11-05 Fri 11:32] =>  0:25
CLOCK: [2021-11-05 Fri 11:40]--[2021-11-05 Fri 12:10] =>  0:30
:END:
** Work on project 2
*** Subtask 1
:PROPERTIES:
:Effort:   0:30
:END:
*** Subtask 2
:LOGBOOK:
CLOCK: [2021-11-05 Fri 12:20]--[2021-11-05 Fri 12:45] =>  0:25
:END:
```

Running `M-x org-custom-cookies-containing-subtree` with `point` anywhere inside the subtree containing the custom cookies will update the headline containing the cookies to this:
```org
* Agenda for today [S: 1:00] [C: 1:20] [E: 1:30]
```

If any changes are made to the scheduled times, clocked times, or effort, running this command again will update the cookie values to the new values.

There are five different functions that can be used for updating custom cookies:

- `org-custom-cookies-update-current-heading`: Update any custom cookies defined in the heading of the item point is currently at
- `org-custom-cookies-update-nearest-heading`: Update any custom cookies defined in the heading of the current item if any exist, otherwise search for the closest parent heading with the custom cookie and update that heading. Any further parent headings are not updated.
- `org-custom-cookies-update-subtree`: Updates any custom cookies found in the current heading and any child heading of the current heading
- `org-custom-cookies-update-containing-subtree`: First finds the topmost parent heading that contains a custom cookie, and then updates all custom cookies in headings in that subtree. This is similar to `org-custom-cookies-update-nearest-heading`, except instead of stopping after finding the custom cookie, it 
- `org-custom-cookies-update-all`: Updates all custom cookies in the buffer
- `org-custom-cookies--update-cookie-ctrl-c-ctrl-c`: Updates cookies under cursor when for keybinding `C-c C-c`.

It's recommended to play around with which one works best for your workflow (I personally prefer `org-custom-cookies-update-containing-subtree`), and bind this to a key. For convenience, using a prefix argument (`C-u`) with any of these will run `org-custom-cookies-update-all`.

### Keybindings and Hooks

<<<<<<< HEAD
The `use-package` configuration below will bind `C-c #` in the `org-mode-map` (which originally would call `org-update-statistics-cookies`) to a function that will call both `(org-update-statistics-cookies all)` and `org-custom-cookies-update-containing-subtree`. It will also add hooks that will be run when you clock out, as well as when the "Effort" property is updated. It also enables `C-c C-c` for the custom cookies.
=======
The `use-package` configuration below will `advise` `org-update-statistics-cookies` to run `org-custom-cookies-update-containing-subtree`, which will result in custom cookies being updated whenever built-in statistics cookie are updated, meaning that `C-c #` will also work with the custom cookies. It will also add hooks that will be run when you clock out, as well as when the "Effort" property is updated.
>>>>>>> 126cdfb2

```elisp
(use-package org-custom-cookies
  :ensure t
  :after org
  :config
<<<<<<< HEAD
  (add-hook 'org-ctrl-c-ctrl-c-hook 'org-custom-cookies--update-cookie-ctrl-c-ctrl-c)
=======
  (advice-add 'org-update-statistics-cookies :after 
	  'org-custom-cookies-update-containing-subtree)
>>>>>>> 126cdfb2
  (add-hook 'org-clock-out-hook 'org-custom-cookies-update-containing-subtree)
  (add-hook 'org-property-changed-functions
            (lambda(name value)
              (when (string-equal name "Effort")
                (org-custom-cookies-update-containing-subtree)))))
```

### Adding Custom Cookies

You can add your own custom cookies by customizing the `org-custom-cookies-alist` variable. The default value is:

```elisp
(("\\[S: ?\\(?:[0-9]*:[0-9]*\\)?\\]" . org-custom-cookies--subtree-scheduled-duration-cookie)
    ("\\[C: ?\\(?:[0-9]*:[0-9]*\\)?\\]" . org-custom-cookies--subtree-clocksum-cookie)
    ("\\[E: ?\\(?:[0-9]*:[0-9]*\\)?\\]" . org-custom-cookies--subtree-effort-cookie))
```

The keys for the `alist` are the regexes to match in a heading. When a regex matches, the corresponding function is called at the beginning of the matching header. The custom cookie that was matched is then replaced by the return value of this function, which itself should also match the regex so the function can be run in the future to update the cookie value. Avoid adding any regexes that could match multiple custom cookie formats, as that will result in one custom cookie function overwriting the result of another custom cookie function.

## Comparison to `org-columns`

[`org-columns`](https://orgmode.org/manual/Column-View.html) is often used to achieve what this package does, but there are a few benefits of using this package. The first issue is purely aesthetic, where some people may not like how the columns look and may prefer the simpler appearance of a cookie instead. The second issue is a lack of customizability in `org-columns`. While `org-columns` does allow you to show the total clocked time, it doesn't allow you to show the total scheduled time, the total effort, or anything other than the built in columns. With this package, you can customize what data you want shown and how to show it, as long as you can write the elisp functions for this. Finally, the information gets added to the file as actual text, so you don't need to switch between any view or edit modes, and you can do standard text processing on this data if you'd like.<|MERGE_RESOLUTION|>--- conflicted
+++ resolved
@@ -64,23 +64,16 @@
 
 ### Keybindings and Hooks
 
-<<<<<<< HEAD
-The `use-package` configuration below will bind `C-c #` in the `org-mode-map` (which originally would call `org-update-statistics-cookies`) to a function that will call both `(org-update-statistics-cookies all)` and `org-custom-cookies-update-containing-subtree`. It will also add hooks that will be run when you clock out, as well as when the "Effort" property is updated. It also enables `C-c C-c` for the custom cookies.
-=======
-The `use-package` configuration below will `advise` `org-update-statistics-cookies` to run `org-custom-cookies-update-containing-subtree`, which will result in custom cookies being updated whenever built-in statistics cookie are updated, meaning that `C-c #` will also work with the custom cookies. It will also add hooks that will be run when you clock out, as well as when the "Effort" property is updated.
->>>>>>> 126cdfb2
+The `use-package` configuration below will `advise` `org-update-statistics-cookies` to run `org-custom-cookies-update-containing-subtree`, which will result in custom cookies being updated whenever built-in statistics cookie are updated, meaning that `C-c #` will also work with the custom cookies. It then enables `C-c C-c` for updating custom cookies. Finally, adds hooks that will be run when you clock out, as well as when the "Effort" property is updated.
 
 ```elisp
 (use-package org-custom-cookies
   :ensure t
   :after org
   :config
-<<<<<<< HEAD
-  (add-hook 'org-ctrl-c-ctrl-c-hook 'org-custom-cookies--update-cookie-ctrl-c-ctrl-c)
-=======
   (advice-add 'org-update-statistics-cookies :after 
 	  'org-custom-cookies-update-containing-subtree)
->>>>>>> 126cdfb2
+  (add-hook 'org-ctrl-c-ctrl-c-hook 'org-custom-cookies--update-cookie-ctrl-c-ctrl-c)
   (add-hook 'org-clock-out-hook 'org-custom-cookies-update-containing-subtree)
   (add-hook 'org-property-changed-functions
             (lambda(name value)
